--- conflicted
+++ resolved
@@ -193,14 +193,7 @@
         return country_codes[self.country_code]
 
 
-<<<<<<< HEAD
 def get_compiler_info(rom_bytes, entry_point, print_result=True):
-=======
-def get_compiler_info(rom_bytes: bytes, entry_point: int, print_result=True):
-    md = Cs(CS_ARCH_MIPS, CS_MODE_MIPS64 + CS_MODE_BIG_ENDIAN)
-    md.detail = True
-
->>>>>>> fa5722a3
     jumps = 0
     branches = 0
 
