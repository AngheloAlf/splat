#! /usr/bin/env python3

<<<<<<< HEAD
=======
from capstone import Cs, CS_ARCH_MIPS, CS_MODE_MIPS64, CS_MODE_BIG_ENDIAN

>>>>>>> fa5722a3
import argparse
import spimdisasm


def int_any_base(x):
    return int(x, 0)


parser = argparse.ArgumentParser(
    description="Given a rom and start offset, find where the code ends"
)
parser.add_argument("rom", help="path to a .z64 rom")
parser.add_argument("start", help="start offset", type=int_any_base)
parser.add_argument("--end", help="end offset", default=None, type=int_any_base)
parser.add_argument(
    "--vram",
    help="vram address to start disassembly at",
    default="0x80000000",
    type=int_any_base,
)


def run(rom_bytes, start_offset, vram, end_offset=None):
    rom_addr = start_offset
    last_return = rom_addr

    wordList = spimdisasm.common.Utils.bytesToBEWords(rom_bytes[start_offset:])

    for word in wordList:
        insn = spimdisasm.mips.instructions.wordToInstruction(word)
        insn.vram = vram

        if not insn.isImplemented():
            break

        # insn.rs == $ra
        if (
            insn.uniqueId == spimdisasm.mips.instructions.InstructionId.JR
            and insn.rs == 31
        ):
            last_return = rom_addr
        rom_addr += 4
        vram += 4
        if end_offset and rom_addr >= end_offset:
            break

    # align to next 0x10 boundary
    end = last_return + 0x10
    end -= end % 0x10
    return end


def main():
    args = parser.parse_args()

    with open(args.rom, "rb") as f:
        rom_bytes = f.read()

    start = args.start
    end = args.end
    vram = args.vram

    print(f"0x{run(rom_bytes, start, vram, end):X}")


if __name__ == "__main__":
    main()<|MERGE_RESOLUTION|>--- conflicted
+++ resolved
@@ -1,10 +1,5 @@
 #! /usr/bin/env python3
 
-<<<<<<< HEAD
-=======
-from capstone import Cs, CS_ARCH_MIPS, CS_MODE_MIPS64, CS_MODE_BIG_ENDIAN
-
->>>>>>> fa5722a3
 import argparse
 import spimdisasm
 
