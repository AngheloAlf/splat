--- conflicted
+++ resolved
@@ -41,13 +41,9 @@
   # src_path: src
   # build_path: build
   # extensions_path: tools/splat_ext
-<<<<<<< HEAD
-  # auto_all_sections: True
   # mips_abi_float_regs: o32
-=======
   # section_order: [".text", ".data", ".rodata", ".bss"]
   # auto_all_sections: [".data", ".rodata", ".bss"]
->>>>>>> fa5722a3
 """.lstrip()
 
     first_section_end = find_code_length.run(rom_bytes, 0x1000, rom.entry_point)
