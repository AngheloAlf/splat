--- conflicted
+++ resolved
@@ -48,8 +48,10 @@
         self.buffer: List[str] = []
         self.symbols: List[str] = []
 
+        self._indent_level = 0
+
         self._writeln("SECTIONS")
-        self._writeln("{")
+        self._begin_block()
 
     def add(self, segment: Segment):
         entries = segment.get_linker_entries()
@@ -60,7 +62,7 @@
         do_next = False
         for i, entry in enumerate(entries):
             if entry.section == "linker": # TODO: isinstance is preferable
-                self._writeln("}")
+                self._end_block()
                 self._begin_segment(entry.segment_or_subsegment)
 
             start = entry.segment_or_subsegment.rom_start
@@ -77,24 +79,22 @@
             # TEMP? use entry.segment_or_subsegment.name
             import re
             path_cname = re.sub(r"[^0-9a-zA-Z_]", "_", str(entry.object_path))
-<<<<<<< HEAD
             self._write_symbol(path_cname, ".")
-=======
-            self._writeln(f"    {path_cname} = .;")
->>>>>>> 9b88db49
 
             if entry.section != "linker":
-                self._writeln(f"    {entry.object_path}({entry.section});")
+                self._writeln(f"{entry.object_path}({entry.section});")
 
         self._end_segment(segment)
 
     def save_linker_script(self, path: Path):
         self._writeln("/DISCARD/ :")
-        self._writeln("{")
-        self._writeln("    *(*);")
-        self._writeln("}")
+        self._begin_block()
+        self._writeln("*(*);")
+        self._end_block()
 
-        self._writeln("}") # SECTIONS
+        self._end_block() # SECTIONS
+
+        assert self._indent_level == 0
 
         with path.open("w") as f:
             for s in self.buffer:
@@ -110,7 +110,18 @@
             f.write("\n#endif\n")
 
     def _writeln(self, line: str):
-        self.buffer.append(line)
+        if len(line) == 0:
+            self.buffer.append(line)
+        else:
+            self.buffer.append("    " * self._indent_level + line)
+
+    def _begin_block(self):
+        self._writeln("{")
+        self._indent_level += 1
+
+    def _end_block(self):
+        self._indent_level -= 1
+        self._writeln("}")
 
     def _write_symbol(self, symbol: str, value: Union[str, int]):
         if isinstance(value, int):
@@ -129,13 +140,16 @@
 
         self._write_symbol(f"{segment.name}_ROM_START", ".")
         self._write_symbol(f"{segment.name}_VRAM", f"ADDR(.{segment.name})")
-        self._writeln(f".{segment.name} {vram_str} : AT({segment.name}_ROM_START) SUBALIGN({segment.subalign}) {{")
+        self._writeln(f".{segment.name} {vram_str} : AT({segment.name}_ROM_START) SUBALIGN({segment.subalign})")
+        self._begin_block()
 
     def _end_segment(self, segment: Union[Segment, Subsegment]):
-        self._writeln("}")
+        self._end_block()
 
         # force end if not shiftable/auto
         if not self.shiftable and isinstance(segment.rom_end, int):
             self._write_symbol(f"{segment.name}_ROM_END", segment.rom_end)
         else:
-            self._write_symbol(f"{segment.name}_ROM_END", ".")+            self._write_symbol(f"{segment.name}_ROM_END", ".")
+
+        self._writeln("")